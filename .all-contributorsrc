--- conflicted
+++ resolved
@@ -16,6 +16,7 @@
       "avatar_url": "https://avatars.githubusercontent.com/u/13969?v=4",
       "profile": "https://andresalmiray.com/",
       "contributions": [
+        "ideas",
         "code"
       ]
     },
@@ -45,8 +46,8 @@
       "avatar_url": "https://avatars.githubusercontent.com/u/3180?v=4",
       "profile": "http://dannorth.net",
       "contributions": [
-        "doc",
-        "ideas"
+        "ideas",
+        "doc"
       ]
     },
     {
@@ -59,14 +60,15 @@
       ]
     },
     {
-<<<<<<< HEAD
       "login": "jruaux",
       "name": "Julien Ruaux",
       "avatar_url": "https://avatars.githubusercontent.com/u/1628034?v=4",
       "profile": "https://www.linkedin.com/in/jruaux",
       "contributions": [
         "code"
-=======
+      ]
+    },
+    {
       "login": "bmarwell",
       "name": "Benjamin Marwell",
       "avatar_url": "https://avatars.githubusercontent.com/u/1413391?v=4",
@@ -74,7 +76,6 @@
       "contributions": [
         "code",
         "bug"
->>>>>>> 0f5a37af
       ]
     }
   ],
